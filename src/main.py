--- conflicted
+++ resolved
@@ -120,7 +120,6 @@
                     else:
                         add_circlejerk_comment(cj_post, relevant_post, certainty)
 
-<<<<<<< HEAD
                 except Exception as error:
                     logger.error(f"Was rate limited: {error}")
                     pass
@@ -131,14 +130,6 @@
 
                     except Exception as error:
                         logger.error(f"Was rate limited: {error}")
-=======
-                    # update the original subs post's comment with the relevant CJ posts
-                    add_original_sub_comment(relevant_post, cj_post, my_comments)
-
-                except Exception as error:
-                    logger.error(f"Was rate limited: {error}")
-                    pass
->>>>>>> 1a51945e
 
 
 def add_circlejerk_comment(
@@ -333,21 +324,17 @@
     aviation_thread = threading.Thread(
         target=run, args=("shittyaskflying", "aviation", False, False), name="aviation"
     )
-<<<<<<< HEAD
     fly_fishing_thread = threading.Thread(
         target=run, args=("flyfishingcirclejerk", "flyfishing"), name="fly_fishing"
     )
+    
     threads.append(chess_thread)
     threads.append(tame_impala_thread)
     threads.append(vexillology_thread)
     threads.append(flying_thread)
     threads.append(aviation_thread)
     threads.append(fly_fishing_thread)
-=======
-    threads.append(chess_thread)
-    threads.append(tame_impala_thread)
-    threads.append(gaming_thread)
->>>>>>> 1a51945e
+    
     logger.info("Main    : Starting threads")
     for thread in threads:
         thread.start()